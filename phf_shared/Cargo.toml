--- conflicted
+++ resolved
@@ -16,10 +16,5 @@
 core = []
 
 [dependencies]
-<<<<<<< HEAD
 siphasher = "0.3"
-unicase = { version = "1.4", optional = true }
-=======
-siphasher = "0.2"
-unicase = { version = "2.4.0", optional = true }
->>>>>>> 67495529
+unicase = { version = "2.4.0", optional = true }